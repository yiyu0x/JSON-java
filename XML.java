--- conflicted
+++ resolved
@@ -398,15 +398,15 @@
     }
     
     /**
-     * This method is the same as {@link JSONObject#stringToValue(String)}
-     * except that this also tries to unescape String values.
+     * This method is the same as {@link JSONObject#stringToValue(String)}.
      * 
      * @param string String to convert
      * @return JSON value of this string or the string
      */
+    // To maintain compatibility with the Android API, this method is a direct copy of
+    // the one in JSONObject. Changes made here should be reflected there.
     public static Object stringToValue(String string) {
-<<<<<<< HEAD
-    	if (string.equals("")) {
+        if (string.equals("")) {
             return string;
         }
         if (string.equalsIgnoreCase("true")) {
@@ -447,11 +447,7 @@
             } catch (Exception ignore) {
             }
         }
-        
-        return unescape(string);
-=======
-        return JSONObject.stringToValue(string);
->>>>>>> cdf3cf7f
+        return string;
     }
 
     /**
