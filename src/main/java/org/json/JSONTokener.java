--- conflicted
+++ resolved
@@ -297,12 +297,6 @@
         for (;;) {
             c = this.next();
             switch (c) {
-<<<<<<< HEAD
-                case 0:
-                case '\n':
-                case '\r':
-                    throw this.syntaxError("Unterminated string");
-=======
             case 0:
             case '\n':
             case '\r':
@@ -337,44 +331,15 @@
                     break;
                 case '"':
                 case '\'':
->>>>>>> 87406e4d
                 case '\\':
-                    c = this.next();
-                    switch (c) {
-                        case 'b':
-                            sb.append('\b');
-                            break;
-                        case 't':
-                            sb.append('\t');
-                            break;
-                        case 'n':
-                            sb.append('\n');
-                            break;
-                        case 'f':
-                            sb.append('\f');
-                            break;
-                        case 'r':
-                            sb.append('\r');
-                            break;
-                        case 'u':
-                            try {
-                                sb.append((char) Integer.parseInt(this.next(4), 16));
-                            } catch (NumberFormatException e) {
-                                throw this.syntaxError("Illegal escape.", e);
-                            }
-                            break;
-                        case '"':
-                        case '\'':
-                        case '\\':
-                        case '/':
-                            sb.append(c);
-                            break;
-                        default:
-                            throw this.syntaxError("Illegal escape.");
-                    }
+                case '/':
+                    sb.append(c);
                     break;
                 default:
-<<<<<<< HEAD
+                    throw this.syntaxError("Illegal escape. Escape sequence  \\" + c + " is not valid.");
+                }
+                break;
+                default:
                     if (strictMode && c == '\"' && quote != c) {
                         throw this.syntaxError(String.format(
                             "Field contains unbalanced quotes. Starts with %s but ends with double quote.", quote));
@@ -389,16 +354,6 @@
                         return sb.toString();
                     }
                     sb.append(c);
-=======
-                    throw this.syntaxError("Illegal escape. Escape sequence  \\" + c + " is not valid.");
-                }
-                break;
-            default:
-                if (c == quote) {
-                    return sb.toString();
-                }
-                sb.append(c);
->>>>>>> 87406e4d
             }
         }
     }
